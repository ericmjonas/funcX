import time
import threading
import os
import uuid
import sys
from concurrent.futures import Future
import concurrent
import logging
import asyncio
import websockets
import json
import dill
from websockets.exceptions import InvalidHandshake
import multiprocessing as mp
import atexit

from funcx.sdk.asynchronous.ws_polling_task import WebSocketPollingTask

logger = logging.getLogger(__name__)


class FuncXExecutor(concurrent.futures.Executor):
    """ An executor
    """

    def __init__(self, funcx_client,
                 results_ws_uri: str = 'ws://localhost:6000',
                 label: str = 'FuncXExecutor',
                 auto_start: bool = True):
        """
        Parameters
        ==========

        funcx_client : client object
            Instance of FuncXClient to be used by the executor

        results_ws_uri : str
            Web sockets URI for the results

        label : str
            Optional string label to name the executor.
            Default: 'FuncXExecutor'

        auto_start : Bool
            Set this to start the result poller thread at init. If disabled the poller thread
            must be started by calling FuncXExecutor_object.start()
            Default: True
        """

        self.funcx_client = funcx_client
        self.results_ws_uri = results_ws_uri
        self.label = label
        self._tasks = {}
        self._function_registry = {}
        self._function_future_map = {}
        self.task_group_id = str(uuid.uuid4())  # we need to associate all batch launches with this id

        self.poller_thread = None
        atexit.register(self.shutdown)

    def submit(self, function, *args, endpoint_id=None, container_uuid=None, **kwargs):
        """Initiate an invocation

        Parameters
        ----------
        function : Function/Callable
            Function / Callable to execute

        *args : Any
            Args as specified by the function signature

        endpoint_id : uuid str
            Endpoint UUID string. Required

        **kwargs : Any
            Arbitrary kwargs

        Returns
        -------
        Future : concurrent.futures.Future
            A future object
        """

        if function not in self._function_registry:
            # Please note that this is a partial implementation, not all function registration
            # options are fleshed out here.
            logger.debug("Function:{function} is not registered. Registering")
            function_uuid = self.funcx_client.register_function(function,
                                                                function_name=function.__name__,
                                                                container_uuid=container_uuid)
            self._function_registry[function] = function_uuid
            logger.debug(f"Function registered with id:{function_uuid}")
        assert endpoint_id is not None, "endpoint_id key-word argument must be set"

        batch = self.funcx_client.create_batch(batch_id=self.task_group_id)
        batch.add(*args,
                  endpoint_id=endpoint_id,
                  function_id=self._function_registry[function],
                  **kwargs)
        r = self.funcx_client.batch_run(batch)
        logger.debug(f"Batch submitted to task_group: {self.task_group_id}")

        task_uuid = r[0]
        logger.debug(f'Waiting on results for task ID: {task_uuid}')
        # There's a potential for a race-condition here where the result reaches
        # the poller before the future is added to the future_map
        self._function_future_map[task_uuid] = Future()

        res = self._function_future_map[task_uuid]

        if not self.poller_thread or self.poller_thread.ws_handler.closed:
            self.poller_thread = ExecutorPollerThread(self.funcx_client, self._function_future_map, self.results_ws_uri, self.task_group_id)
        return res

    def shutdown(self):
        if self.poller_thread:
            self.poller_thread.shutdown()
        logger.debug(f"Executor:{self.label} shutting down")


class ExecutorPollerThread():
    """ An executor
    """

    def __init__(self, funcx_client, _function_future_map, results_ws_uri, task_group_id):
        """
        Parameters
        ==========

        funcx_client : client object
            Instance of FuncXClient to be used by the executor

        results_ws_uri : str
            Web sockets URI for the results
        """

        self.funcx_client = funcx_client
        self.results_ws_uri = results_ws_uri
        self._function_future_map = _function_future_map
        self.task_group_id = task_group_id  # we need to associate all batch launches with this id

        self.start()

    def start(self):
        """ Start the result polling thread
        """

        # Currently we need to put the batch id's we launch into this queue
        # to tell the web_socket_poller to listen on them. Later we'll associate

        eventloop = asyncio.new_event_loop()
        self.eventloop = eventloop
        self.ws_handler = WebSocketPollingTask(self.funcx_client, eventloop, self.task_group_id,
                                               self.results_ws_uri, auto_start=False)
        self.thread = threading.Thread(target=self.event_loop_thread,
                                       args=(eventloop, ))
        self.thread.start()

        logger.debug("Started web_socket_poller thread")
<<<<<<< HEAD
=======

    def get_auth_header(self):
        """
        Gets an Authorization header to be sent during the WebSocket handshake. Based on
        header setting in the Globus SDK: https://github.com/globus/globus-sdk-python/blob/main/globus_sdk/base.py

        Returns
        -------
        Key-value tuple of the Authorization header
        [(key, value)]
        """
        headers = dict()
        self.funcx_client.authorizer.set_authorization_header(headers)
        header_name = 'Authorization'
        return (header_name, headers[header_name])
>>>>>>> 5cc26f90

    def event_loop_thread(self, eventloop):
        asyncio.set_event_loop(eventloop)
        eventloop.run_until_complete(self.web_socket_poller())

    @asyncio.coroutine
    async def web_socket_poller(self):
        await self.ws_handler.init_ws(start_message_handlers=False)
        await self.ws_handler.handle_incoming(self._function_future_map, auto_close=True)

    def shutdown(self):
        ws = self.ws_handler.ws
        if ws:
            ws_close_future = asyncio.run_coroutine_threadsafe(ws.close(), self.eventloop)
            ws_close_future.result()


def double(x):
    return x * 2


if __name__ == '__main__':

    import argparse
    from funcx import FuncXClient
    from funcx import set_stream_logger
    import time

    parser = argparse.ArgumentParser()
    parser.add_argument("-s", "--service_url", default='http://localhost:5000/v2',
                        help="URL at which the funcx-web-service is hosted")
    parser.add_argument("-e", "--endpoint_id", required=True,
                        help="Target endpoint to send functions to")
    parser.add_argument("-d", "--debug", action='store_true',
                        help="Count of apps to launch")
    args = parser.parse_args()

    endpoint_id = args.endpoint_id

    # set_stream_logger()
    fx = FuncXExecutor(FuncXClient(funcx_service_address=args.service_url))

    print("In main")
    endpoint_id = args.endpoint_id
    future = fx.submit(double, 5, endpoint_id=endpoint_id)
    print("Got future back : ", future)

    for i in range(5):
        time.sleep(0.2)
        # Non-blocking check whether future is done
        print("Is the future done? :", future.done())

    print("Blocking for result")
    x = future.result()     # <--- This is a blocking call
    print("Result : ", x)

    # fx.shutdown()<|MERGE_RESOLUTION|>--- conflicted
+++ resolved
@@ -157,24 +157,6 @@
         self.thread.start()
 
         logger.debug("Started web_socket_poller thread")
-<<<<<<< HEAD
-=======
-
-    def get_auth_header(self):
-        """
-        Gets an Authorization header to be sent during the WebSocket handshake. Based on
-        header setting in the Globus SDK: https://github.com/globus/globus-sdk-python/blob/main/globus_sdk/base.py
-
-        Returns
-        -------
-        Key-value tuple of the Authorization header
-        [(key, value)]
-        """
-        headers = dict()
-        self.funcx_client.authorizer.set_authorization_header(headers)
-        header_name = 'Authorization'
-        return (header_name, headers[header_name])
->>>>>>> 5cc26f90
 
     def event_loop_thread(self, eventloop):
         asyncio.set_event_loop(eventloop)
