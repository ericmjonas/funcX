#!/usr/bin/env python
import argparse
import zmq
import os
import sys
import platform
import random
import time
import pickle
import logging
import queue
import threading
import json
import daemon
import collections

from parsl.version import VERSION as PARSL_VERSION
from funcx.sdk.client import FuncXClient
from funcx.executors.high_throughput.interchange_task_dispatch import naive_interchange_task_dispatch
from funcx.serialize import FuncXSerializer

LOOP_SLOWDOWN = 0.0  # in seconds
HEARTBEAT_CODE = (2 ** 32) - 1
PKL_HEARTBEAT_CODE = pickle.dumps((2 ** 32) - 1)


class ShutdownRequest(Exception):
    ''' Exception raised when any async component receives a ShutdownRequest
    '''
    def __init__(self):
        self.tstamp = time.time()

    def __repr__(self):
        return "Shutdown request received at {}".format(self.tstamp)


class ManagerLost(Exception):
    ''' Task lost due to worker loss. Worker is considered lost when multiple heartbeats
    have been missed.
    '''
    def __init__(self, worker_id):
        self.worker_id = worker_id
        self.tstamp = time.time()

    def __repr__(self):
        return "Task failure due to loss of worker {}".format(self.worker_id)


class BadRegistration(Exception):
    ''' A new Manager tried to join the executor with a BadRegistration message
    '''
    def __init__(self, worker_id, critical=False):
        self.worker_id = worker_id
        self.tstamp = time.time()
        self.handled = "critical" if critical else "suppressed"

    def __repr__(self):
        return "Manager:{} caused a {} failure".format(self.worker_id,
                                                       self.handled)


class Interchange(object):
    """ Interchange is a task orchestrator for distributed systems.

    1. Asynchronously queue large volume of tasks (>100K)
    2. Allow for workers to join and leave the union
    3. Detect workers that have failed using heartbeats
    4. Service single and batch requests from workers
    5. Be aware of requests worker resource capacity,
       eg. schedule only jobs that fit into walltime.

    TODO: We most likely need a PUB channel to send out global commands, like shutdown
    """
    def __init__(self,
                 config,
                 client_address="127.0.0.1",
                 interchange_address="127.0.0.1",
                 client_ports=(50055, 50056, 50057),
                 worker_ports=None,
                 worker_port_range=(54000, 55000),
                 cores_per_worker=1.0,
                 worker_debug=False,
                 launch_cmd=None,
                 heartbeat_threshold=60,
                 logdir=".",
                 logging_level=logging.INFO,
                 poll_period=10,
                 endpoint_id=None,
                 suppress_failure=False,
                 max_heartbeats_missed=2
                 ):
        """
        Parameters
        ----------
        config : funcx.Config object
             Funcx config object that describes how compute should be provisioned

        client_address : str
             The ip address at which the parsl client can be reached. Default: "127.0.0.1"

        interchange_address : str
             The ip address at which the workers will be able to reach the Interchange. Default: "127.0.0.1"

        client_ports : triple(int, int, int)
             The ports at which the client can be reached

        launch_cmd : str
             TODO : update

        worker_ports : tuple(int, int)
             The specific two ports at which workers will connect to the Interchange. Default: None

        worker_port_range : tuple(int, int)
             The interchange picks ports at random from the range which will be used by workers.
             This is overridden when the worker_ports option is set. Defauls: (54000, 55000)

        cores_per_worker : float
             cores to be assigned to each worker. Oversubscription is possible
             by setting cores_per_worker < 1.0. Default=1

        worker_debug : Bool
             Enables worker debug logging.

        heartbeat_threshold : int
             Number of seconds since the last heartbeat after which worker is considered lost.

        logdir : str
             Parsl log directory paths. Logs and temp files go here. Default: '.'

        logging_level : int
             Logging level as defined in the logging module. Default: logging.INFO (20)

        endpoint_id : str
             Identity string that identifies the endpoint to the broker

        poll_period : int
             The main thread polling period, in milliseconds. Default: 10ms

        suppress_failure : Bool
             When set to True, the interchange will attempt to suppress failures. Default: False

        max_heartbeats_missed : int
             Number of heartbeats missed before setting kill_event

        """
        self.logdir = logdir
        try:
            os.makedirs(self.logdir)
        except FileExistsError:
            pass

        start_file_logger("{}/interchange.log".format(self.logdir), level=logging_level)
        logger.info("logger location {}".format(logger.handlers))
        logger.info("Initializing Interchange process with Endpoint ID: {}".format(endpoint_id))
        self.config = config
        logger.info("Got config : {}".format(config))

        self.strategy = self.config.strategy
        self.client_address = client_address
        self.interchange_address = interchange_address
        self.suppress_failure = suppress_failure
        self.poll_period = poll_period

        self.serializer = FuncXSerializer()
        logger.info("Attempting connection to client at {} on ports: {},{},{}".format(
            client_address, client_ports[0], client_ports[1], client_ports[2]))
        self.context = zmq.Context()
        self.task_incoming = self.context.socket(zmq.DEALER)
        self.task_incoming.set_hwm(0)
        self.task_incoming.RCVTIMEO = 10  # in milliseconds
        logger.info("Task incoming on tcp://{}:{}".format(client_address, client_ports[0]))
        self.task_incoming.connect("tcp://{}:{}".format(client_address, client_ports[0]))

        self.results_outgoing = self.context.socket(zmq.DEALER)
        self.results_outgoing.set_hwm(0)
        logger.info("Results outgoing on tcp://{}:{}".format(client_address, client_ports[1]))
        self.results_outgoing.connect("tcp://{}:{}".format(client_address, client_ports[1]))

        self.command_channel = self.context.socket(zmq.DEALER)
        self.command_channel.RCVTIMEO = 1000  # in milliseconds
        # self.command_channel.set_hwm(0)
        logger.info("Command channel on tcp://{}:{}".format(client_address, client_ports[2]))
        self.command_channel.connect("tcp://{}:{}".format(client_address, client_ports[2]))
        logger.info("Connected to client")

        self.pending_task_queue = {}
        self.containers = {}
        self.total_pending_task_count = 0
        self.fxs = FuncXClient()

        logger.info("Interchange address is {}".format(self.interchange_address))
        self.worker_ports = worker_ports
        self.worker_port_range = worker_port_range

        self.task_outgoing = self.context.socket(zmq.ROUTER)
        self.task_outgoing.set_hwm(0)
        self.results_incoming = self.context.socket(zmq.ROUTER)
        self.results_incoming.set_hwm(0)

        # initalize the last heartbeat time to start the loop
        self.last_heartbeat = time.time()
        self.max_heartbeats_missed = max_heartbeats_missed

        self.endpoint_id = endpoint_id
        if self.worker_ports:
            self.worker_task_port = self.worker_ports[0]
            self.worker_result_port = self.worker_ports[1]

            self.task_outgoing.bind("tcp://*:{}".format(self.worker_task_port))
            self.results_incoming.bind("tcp://*:{}".format(self.worker_result_port))

        else:
            self.worker_task_port = self.task_outgoing.bind_to_random_port('tcp://*',
                                                                           min_port=worker_port_range[0],
                                                                           max_port=worker_port_range[1], max_tries=100)
            self.worker_result_port = self.results_incoming.bind_to_random_port('tcp://*',
                                                                                min_port=worker_port_range[0],
                                                                                max_port=worker_port_range[1], max_tries=100)

        logger.info("Bound to ports {},{} for incoming worker connections".format(
            self.worker_task_port, self.worker_result_port))

        self._ready_manager_queue = {}

        self.heartbeat_threshold = heartbeat_threshold
        self.blocks = {}  # type: Dict[str, str]
        self.block_id_map = {}
        self.launch_cmd = launch_cmd
        self.last_core_hr_counter = 0
        if not launch_cmd:
            self.launch_cmd = ("funcx-manager {debug} {max_workers} "
                               "-c {cores_per_worker} "
                               "--poll {poll_period} "
                               "--task_url={task_url} "
                               "--result_url={result_url} "
                               "--logdir={logdir} "
                               "--block_id={{block_id}} "
                               "--hb_period={heartbeat_period} "
                               "--hb_threshold={heartbeat_threshold} "
                               "--worker_mode={worker_mode} "
                               "--scheduler_mode={scheduler_mode} "
                               "--worker_type={{worker_type}} ")

        self.current_platform = {'parsl_v': PARSL_VERSION,
                                 'python_v': "{}.{}.{}".format(sys.version_info.major,
                                                               sys.version_info.minor,
                                                               sys.version_info.micro),
                                 'os': platform.system(),
                                 'hname': platform.node(),
                                 'dir': os.getcwd()}

        logger.info("Platform info: {}".format(self.current_platform))
        self._block_counter = 0
        try:
            self.load_config()
        except Exception as e:
            logger.exception("Caught exception")
            raise


    def load_config(self):
        """ Load the config
        """
        logger.info("Loading endpoint local config")
        working_dir = self.config.working_dir
        if self.config.working_dir is None:
            working_dir = "{}/{}".format(self.logdir, "worker_logs")
        logger.info("Setting working_dir: {}".format(working_dir))

        self.config.provider.script_dir = working_dir
        if hasattr(self.config.provider, 'channel'):
            self.config.provider.channel.script_dir = os.path.join(working_dir, 'submit_scripts')
            self.config.provider.channel.makedirs(self.config.provider.channel.script_dir, exist_ok=True)
            os.makedirs(self.config.provider.script_dir, exist_ok=True)

        debug_opts = "--debug" if self.config.worker_debug else ""
        max_workers = "" if self.config.max_workers_per_node == float('inf') \
                      else "--max_workers={}".format(self.config.max_workers_per_node)

        worker_task_url = f"tcp://{self.interchange_address}:{self.worker_task_port}"
        worker_result_url = f"tcp://{self.interchange_address}:{self.worker_result_port}"

        l_cmd = self.launch_cmd.format(debug=debug_opts,
                                       max_workers=max_workers,
                                       cores_per_worker=self.config.cores_per_worker,
                                       #mem_per_worker=self.config.mem_per_worker,
                                       prefetch_capacity=self.config.prefetch_capacity,
                                       task_url=worker_task_url,
                                       result_url=worker_result_url,
                                       nodes_per_block=self.config.provider.nodes_per_block,
                                       heartbeat_period=self.config.heartbeat_period,
                                       heartbeat_threshold=self.config.heartbeat_threshold,
                                       poll_period=self.config.poll_period,
                                       worker_mode=self.config.worker_mode,
                                       scheduler_mode=self.config.scheduler_mode,
                                       logdir=working_dir)
        self.launch_cmd = l_cmd
        logger.info("Launch command: {}".format(self.launch_cmd))

        if self.config.scaling_enabled:
            logger.info("Scaling ...")
            self.scale_out(self.config.provider.init_blocks)


    def get_tasks(self, count):
        """ Obtains a batch of tasks from the internal pending_task_queue

        Parameters
        ----------
        count: int
            Count of tasks to get from the queue

        Returns
        -------
        List of upto count tasks. May return fewer than count down to an empty list
            eg. [{'task_id':<x>, 'buffer':<buf>} ... ]
        """
        tasks = []
        for i in range(0, count):
            try:
                x = self.pending_task_queue.get(block=False)
            except queue.Empty:
                break
            else:
                tasks.append(x)

        return tasks

    def migrate_tasks_to_internal(self, kill_event, status_request):
        """Pull tasks from the incoming tasks 0mq pipe onto the internal
        pending task queue

        Parameters:
        -----------
        kill_event : threading.Event
              Event to let the thread know when it is time to die.
        """
        logger.info("[TASK_PULL_THREAD] Starting")
        task_counter = 0
        poller = zmq.Poller()
        poller.register(self.task_incoming, zmq.POLLIN)

        while not kill_event.is_set():
            # Check when the last heartbeat was.
            # logger.debug(f"[TASK_PULL_THREAD] Last heartbeat: {self.last_heartbeat}")
            if int(time.time() - self.last_heartbeat) > (self.heartbeat_threshold * self.max_heartbeats_missed):
                logger.critical("[TASK_PULL_THREAD] Missed too many heartbeats. Setting kill event.")
                kill_event.set()
                break

            try:
                msg = self.task_incoming.recv_pyobj()
                self.last_heartbeat = time.time()
            except zmq.Again:
                # We just timed out while attempting to receive
                logger.debug("[TASK_PULL_THREAD] {} tasks in internal queue".format(self.total_pending_task_count))
                continue

            if msg == 'STOP':
                kill_event.set()
                break
            elif msg == 'STATUS_REQUEST':
                logger.warning("Got STATUS_REQUEST")
                status_request.set()
            else:
                logger.info("[TASK_PULL_THREAD] Received task:{}".format(msg))
                task_type = self.get_container(msg['task_id'].split(";")[1])
                msg['container'] = task_type
                if task_type not in self.pending_task_queue:
                    self.pending_task_queue[task_type] = queue.Queue(maxsize=10 ** 6)
                self.pending_task_queue[task_type].put(msg)
                self.total_pending_task_count += 1
                logger.debug("[TASK_PULL_THREAD] pending task count: {}".format(self.total_pending_task_count))
                task_counter += 1
                logger.debug("[TASK_PULL_THREAD] Fetched task:{}".format(task_counter))

    def get_container(self, container_uuid):
        """ Get the container image location if it is not known to the interchange"""
        if container_uuid not in self.containers:
            if container_uuid == 'RAW' or not container_uuid:
                self.containers[container_uuid] = 'RAW'
            else:
                try:
                    container = self.fxs.get_container(container_uuid, self.config.container_type)
                except Exception:
                    logger.exception("[FETCH_CONTAINER] Unable to resolve container location")
                    self.containers[container_uuid] = 'RAW'
                else:
                    logger.info("[FETCH_CONTAINER] Got container info: {}".format(container))
                    self.containers[container_uuid] = container.get('location', 'RAW')
        return self.containers[container_uuid]

    def get_total_tasks_outstanding(self):
        """ Get the outstanding tasks in total
        """
        outstanding = {}
        for task_type in self.pending_task_queue:
            outstanding[task_type] = outstanding.get(task_type, 0) + self.pending_task_queue[task_type].qsize()
        for manager in self._ready_manager_queue:
            for task_type in self._ready_manager_queue[manager]['tasks']:
                outstanding[task_type] = outstanding.get(task_type, 0) + len(self._ready_manager_queue[manager]['tasks'][task_type])
        return outstanding

    def get_total_live_workers(self):
        """ Get the total active workers
        """
        active = 0
        for manager in self._ready_manager_queue:
            if self._ready_manager_queue[manager]['active']:
                active += self._ready_manager_queue[manager]['max_worker_count']
        return active

    def get_outstanding_breakdown(self):
        """ Get outstanding breakdown per manager and in the interchange queues

        Returns
        -------
        List of status for online elements
        [ (element, tasks_pending, status) ... ]
        """

        pending_on_interchange = self.total_pending_task_count
        # Reporting pending on interchange is a deviation from Parsl
        reply = [('interchange', pending_on_interchange, True)]
        for manager in self._ready_manager_queue:
            resp = (manager.decode('utf-8'),
                    sum([len(tids) for tids in self._ready_manager_queue[manager]['tasks'].values()]),
                    self._ready_manager_queue[manager]['active'])
            reply.append(resp)
        return reply

    def _hold_block(self, block_id):
        """ Sends hold command to all managers which are in a specific block

        Parameters
        ----------
        block_id : str
             Block identifier of the block to be put on hold
        """
        for manager in self._ready_manager_queue:
            if self._ready_manager_queue[manager]['active'] and \
               self._ready_manager_queue[manager]['block_id'] == block_id:
                logger.debug("[HOLD_BLOCK]: Sending hold to manager: {}".format(manager))
                self.hold_manager(manager)

    def hold_manager(self, manager):
        """ Put manager on hold
        Parameters
        ----------

        manager : str
          Manager id to be put on hold while being killed
        """
        if manager in self._ready_manager_queue:
            self._ready_manager_queue[manager]['active'] = False
            reply = True
        else:
            reply = False

    def _command_server(self, kill_event):
        """ Command server to run async command to the interchange
        """
        logger.debug("[COMMAND] Command Server Starting")

        while not kill_event.is_set():
            try:
                command_req = self.command_channel.recv_pyobj()
                logger.debug("[COMMAND] Received command request: {}".format(command_req))
                if command_req == "OUTSTANDING_C":
                    reply = self.get_total_outstanding()

                elif command_req == "MANAGERS":
                    reply = self.get_outstanding_breakdown()

                elif command_req.startswith("HOLD_WORKER"):
                    cmd, s_manager = command_req.split(';')
                    manager = s_manager.encode('utf-8')
                    logger.info("[CMD] Received HOLD_WORKER for {}".format(manager))
                    if manager in self._ready_manager_queue:
                        self._ready_manager_queue[manager]['active'] = False
                        reply = True
                    else:
                        reply = False

                elif command_req == "HEARTBEAT":
                    logger.info("[CMD] Received heartbeat message from hub")
                    reply = "HBT,{}".format(self.endpoint_id)

                elif command_req == "SHUTDOWN":
                    logger.info("[CMD] Received SHUTDOWN command")
                    kill_event.set()
                    reply = True

                else:
                    reply = None

                logger.debug("[COMMAND] Reply: {}".format(reply))
                self.command_channel.send_pyobj(reply)

            except zmq.Again:
                logger.debug("[COMMAND] is alive")
                continue

    def stop(self):
        """Prepare the interchange for shutdown"""
        self._kill_event.set()

        self._task_puller_thread.join()
        self._command_thread.join()

    def start(self, poll_period=None):
        """ Start the Interchange

        Parameters:
        ----------
        poll_period : int
           poll_period in milliseconds
        """
        logger.info("Incoming ports bound")

        if poll_period is None:
            poll_period = self.poll_period

        start = time.time()
        count = 0

        self._kill_event = threading.Event()
        self._status_request = threading.Event()
        self._task_puller_thread = threading.Thread(target=self.migrate_tasks_to_internal,
                                                    args=(self._kill_event, self._status_request, ))
        self._task_puller_thread.start()

        self._command_thread = threading.Thread(target=self._command_server,
                                                args=(self._kill_event, ))
        self._command_thread.start()

        try:
            logger.debug("Starting strategy.")
            self.strategy.start(self)
        except RuntimeError as e:
            # This is raised when re-registering an endpoint as strategy already exists
            logger.debug("Failed to start strategy.")
            logger.info(e)

        poller = zmq.Poller()
        # poller.register(self.task_incoming, zmq.POLLIN)
        poller.register(self.task_outgoing, zmq.POLLIN)
        poller.register(self.results_incoming, zmq.POLLIN)

        # These are managers which we should examine in an iteration
        # for scheduling a job (or maybe any other attention?).
        # Anything altering the state of the manager should add it
        # onto this list.
        interesting_managers = set()

        while not self._kill_event.is_set():
            self.socks = dict(poller.poll(timeout=poll_period))

            # Listen for requests for work
            if self.task_outgoing in self.socks and self.socks[self.task_outgoing] == zmq.POLLIN:
                logger.debug("[MAIN] starting task_outgoing section")
                message = self.task_outgoing.recv_multipart()
                manager = message[0]

                if manager not in self._ready_manager_queue:
                    reg_flag = False

                    try:
                        msg = json.loads(message[1].decode('utf-8'))
                        reg_flag = True
                    except Exception:
                        logger.warning("[MAIN] Got a non-json registration message from manager:{}".format(
                            manager))
                        logger.debug("[MAIN] Message :\n{}\n".format(message))

                    # By default we set up to ignore bad nodes/registration messages.
                    self._ready_manager_queue[manager] = {'last': time.time(),
                                                          'reg_time': time.time(),
                                                          'free_capacity': {'total_workers': 0},
                                                          'max_worker_count': 0,
                                                          'active': True,
                                                          'tasks': collections.defaultdict(set)}
                    if reg_flag is True:
                        interesting_managers.add(manager)
                        logger.info("[MAIN] Adding manager: {} to ready queue".format(manager))
                        self._ready_manager_queue[manager].update(msg)
                        logger.info("[MAIN] Registration info for manager {}: {}".format(manager, msg))

                        if (msg['python_v'].rsplit(".", 1)[0] != self.current_platform['python_v'].rsplit(".", 1)[0] or
                            msg['parsl_v'] != self.current_platform['parsl_v']):
                            logger.warn("[MAIN] Manager {} has incompatible version info with the interchange".format(manager))

                            if self.suppress_failure is False:
                                logger.debug("Setting kill event")
                                self._kill_event.set()
                                e = ManagerLost(manager)
                                result_package = {'task_id': -1,
                                                  'exception': self.serializer.serialize(e)}
                                pkl_package = pickle.dumps(result_package)
                                self.results_outgoing.send(pkl_package)
                                logger.warning("[MAIN] Sent failure reports, unregistering manager")
                            else:
                                logger.debug("[MAIN] Suppressing shutdown due to version incompatibility")

                    else:
                        # Registration has failed.
                        if self.suppress_failure is False:
                            logger.debug("Setting kill event for bad manager")
                            self._kill_event.set()
                            e = BadRegistration(manager, critical=True)
                            result_package = {'task_id': -1,
                                              'exception': self.serializer.serialize(e)}
                            pkl_package = pickle.dumps(result_package)
                            self.results_outgoing.send(pkl_package)
                        else:
                            logger.debug("[MAIN] Suppressing bad registration from manager:{}".format(
                                manager))

                else:
                    self._ready_manager_queue[manager]['last'] = time.time()
                    if message[1] == b'HEARTBEAT':
                        logger.debug("[MAIN] Manager {} sends heartbeat".format(manager))
                        self.task_outgoing.send_multipart([manager, b'', PKL_HEARTBEAT_CODE])
                    else:
                        manager_adv = pickle.loads(message[1])
                        logger.debug("[MAIN] Manager {} requested {}".format(manager, manager_adv))
                        self._ready_manager_queue[manager]['free_capacity'].update(manager_adv)
                        self._ready_manager_queue[manager]['free_capacity']['total_workers'] = sum(manager_adv.values())
                        interesting_managers.add(manager)

            # If we had received any requests, check if there are tasks that could be passed

            logger.debug("[MAIN] Managers count (total/interesting): {}/{}".format(
                len(self._ready_manager_queue),
                len(interesting_managers)))

            task_dispatch, dispatched_task = naive_interchange_task_dispatch(interesting_managers,
                                                                             self.pending_task_queue,
                                                                             self._ready_manager_queue,
                                                                             scheduler_mode=self.config.scheduler_mode)
            self.total_pending_task_count -= dispatched_task

            for manager in task_dispatch:
                tasks = task_dispatch[manager]
                if tasks:
                    logger.info("[MAIN] Sending task message {} to manager {}".format(tasks, manager))
                    self.task_outgoing.send_multipart([manager, b'', pickle.dumps(tasks)])

            # Receive any results and forward to client
            if self.results_incoming in self.socks and self.socks[self.results_incoming] == zmq.POLLIN:
                logger.debug("[MAIN] entering results_incoming section")
                manager, *b_messages = self.results_incoming.recv_multipart()
                if manager not in self._ready_manager_queue:
                    logger.warning("[MAIN] Received a result from a un-registered manager: {}".format(manager))
                else:
                    logger.debug("[MAIN] Got {} result items in batch".format(len(b_messages)))
                    for b_message in b_messages:
                        r = pickle.loads(b_message)
                        # logger.debug("[MAIN] Received result for task {} from {}".format(r['task_id'], manager))
                        task_type = self.containers[r['task_id'].split(';')[1]]
                        self._ready_manager_queue[manager]['tasks'][task_type].remove(r['task_id'])
                    self.results_outgoing.send_multipart(b_messages)
                    logger.debug("[MAIN] Current tasks: {}".format(self._ready_manager_queue[manager]['tasks']))
                logger.debug("[MAIN] leaving results_incoming section")

            # logger.debug("[MAIN] entering bad_managers section")
            bad_managers = [manager for manager in self._ready_manager_queue if
                            time.time() - self._ready_manager_queue[manager]['last'] > self.heartbeat_threshold]
            for manager in bad_managers:
                logger.debug("[MAIN] Last: {} Current: {}".format(self._ready_manager_queue[manager]['last'], time.time()))
                logger.warning("[MAIN] Too many heartbeats missed for manager {}".format(manager))
                e = ManagerLost(manager)
                for task_type in self._ready_manager_queue[manager]['tasks']:
                    for tid in self._ready_manager_queue[manager]['tasks'][task_type]:
                        result_package = {'task_id': tid, 'exception': self.serializer.serialize(e)}
                        pkl_package = pickle.dumps(result_package)
                        self.results_outgoing.send(pkl_package)
                logger.warning("[MAIN] Sent failure reports, unregistering manager")
                self._ready_manager_queue.pop(manager, 'None')
                if manager in interesting_managers:
                    interesting_managers.remove(manager)
            logger.debug("[MAIN] ending one main loop iteration")

            if self._status_request.is_set():
                logger.warning("status request response")
                result_package = self.get_status_report()
                pkl_package = pickle.dumps(result_package)
                self.results_outgoing.send(pkl_package)
                logger.info("[MAIN] Sent info response")
                self._status_request.clear()

        delta = time.time() - start
        logger.info("Processed {} tasks in {} seconds".format(count, delta))
        logger.warning("Exiting")

    def get_status_report(self):
        """ Get utilization numbers
        """
        total_cores = 0;
        total_mem = 0;
        core_hrs = 0
<<<<<<< HEAD
        active_managers = 0
        free_capacity = 0
        outstanding_tasks = self.get_total_tasks_outstanding()
        pending_tasks = self.total_pending_task_count
        num_managers = len(self._ready_manager_queue)
        live_workers = self.get_total_live_workers()

=======
>>>>>>> 3ad3f9b7
        for manager in self._ready_manager_queue:
            total_cores += self._ready_manager_queue[manager]['cores']
            total_mem += self._ready_manager_queue[manager]['mem']
            active_dur = time.time() - self._ready_manager_queue[manager]['reg_time']
            core_hrs += ( active_dur * total_cores ) / 3600
<<<<<<< HEAD
            if self._ready_manager_queue[manager]['active']:
                active_managers += 1
            free_capacity += self._ready_manager_queue[manager]['free_capacity']['total_workers']
=======
>>>>>>> 3ad3f9b7

        result_package = {'task_id': -2,
                          'info': {'total_cores': total_cores,
                                   'total_mem' : total_mem,
                                   'new_core_hrs': core_hrs - self.last_core_hr_counter,
                                   'total_core_hrs': round(core_hrs, 2)}}
        self.last_core_hr_counter = core_hrs
        return result_package

    def scale_out(self, blocks=1, task_type=None):
        """Scales out the number of blocks by "blocks"

        Raises:
             NotImplementedError
        """
        r = []
        for i in range(blocks):
            if self.config.provider:
                self._block_counter += 1
                external_block_id = str(self._block_counter)
                launch_cmd = self.launch_cmd.format(block_id=external_block_id, worker_type=task_type)
                if not task_type:
                    internal_block = self.config.provider.submit(launch_cmd, 1)
                else:
                    internal_block = self.config.provider.submit(launch_cmd, 1, task_type)
                logger.debug("Launched block {}->{}".format(external_block_id, internal_block))
                if not internal_block:
                    raise(ScalingFailed(self.provider.label,
                                        "Attempts to provision nodes via provider has failed"))
                self.blocks[external_block_id] = internal_block
                self.block_id_map[internal_block] = external_block_id
            else:
                logger.error("No execution provider available")
                r = None
        return r

    def scale_in(self, blocks=None, block_ids=[], task_type=None):
        """Scale in the number of active blocks by specified amount.

        Parameters
        ----------
        blocks : int
            # of blocks to terminate

        block_ids : [str.. ]
            List of external block ids to terminate
        """
        if task_type:
            logger.info("Scaling in blocks of specific task type {}. Let the provider decide which to kill".format(task_type))
            if self.config.scaling_enabled and self.config.provider:
                to_kill, r = self.config.provider.cancel(blocks, task_type)
                logger.info("Get the killed blocks: {}, and status: {}".format(to_kill, r))
                for job in to_kill:
                    logger.info("[scale_in] Getting the block_id map {} for job {}".format(self.block_id_map, job))
                    block_id = self.block_id_map[job]
                    logger.info("[scale_in] Holding block {}".format(block_id))
                    self._hold_block(block_id)
                    self.blocks.pop(block_id)
                return r

        if block_ids:
            block_ids_to_kill = block_ids
        else:
            block_ids_to_kill = list(self.blocks.keys())[:blocks]

        # Try a polite terminate
        # TODO : Missing logic to hold blocks
        for block_id in block_ids_to_kill:
            self._hold_block(block_id)

        # Now kill via provider
        to_kill = [self.blocks.pop(bid) for bid in block_ids_to_kill]

        if self.config.scaling_enabled and self.config.provider:
            r = self.config.provider.cancel(to_kill)

        return r

    def provider_status(self):
        """ Get status of all blocks from the provider
        """
        status = []
        if self.config.provider:
            logger.debug("[MAIN] Getting the status of {} blocks.".format(list(self.blocks.values())))
            status = self.config.provider.status(list(self.blocks.values()))
            logger.debug("[MAIN] The status is {}".format(status))

        return status

def start_file_logger(filename, name="interchange", level=logging.DEBUG, format_string=None):
    """Add a stream log handler.

    Parameters
    ---------

    filename: string
        Name of the file to write logs to. Required.
    name: string
        Logger name. Default="parsl.executors.interchange"
    level: logging.LEVEL
        Set the logging level. Default=logging.DEBUG
        - format_string (string): Set the format string
    format_string: string
        Format string to use.

    Returns
    -------
        None.
    """
    if format_string is None:
        format_string = "%(asctime)s.%(msecs)03d %(name)s:%(lineno)d [%(levelname)s]  %(message)s"

    global logger
    logger = logging.getLogger(name)
    logger.setLevel(level)
    if not len(logger.handlers):
        handler = logging.FileHandler(filename)
        handler.setLevel(level)
        formatter = logging.Formatter(format_string, datefmt='%Y-%m-%d %H:%M:%S')
        handler.setFormatter(formatter)
        logger.addHandler(handler)


def starter(comm_q, *args, **kwargs):
    """Start the interchange process

    The executor is expected to call this function. The args, kwargs match that of the Interchange.__init__
    """
    # logger = multiprocessing.get_logger()
    ic = Interchange(*args, **kwargs)
    comm_q.put((ic.worker_task_port,
                ic.worker_result_port))
    ic.start()


def cli_run():

    parser = argparse.ArgumentParser()
    parser.add_argument("-c", "--client_address", required=True,
                        help="Client address")
    parser.add_argument("--client_ports", required=True,
                        help="client ports as a triple of outgoing,incoming,command")
    parser.add_argument("--worker_port_range",
                        help="Worker port range as a tuple")
    parser.add_argument("-l", "--logdir", default="./parsl_worker_logs",
                        help="Parsl worker log directory")
    parser.add_argument("-p", "--poll_period",
                        help="REQUIRED: poll period used for main thread")
    parser.add_argument("--worker_ports", default=None,
                        help="OPTIONAL, pair of workers ports to listen on, eg --worker_ports=50001,50005")
    parser.add_argument("--suppress_failure", action='store_true',
                        help="Enables suppression of failures")
    parser.add_argument("--endpoint_id", default=None,
                        help="Endpoint ID, used to identify the endpoint to the remote broker")
    parser.add_argument("--hb_threshold",
                        help="Heartbeat threshold in seconds")
    parser.add_argument("--config", default=None,
                        help="Configuration object that describes provisioning")
    parser.add_argument("-d", "--debug", action='store_true',
                        help="Enables debug logging")

    print("Starting HTEX Intechange")
    args = parser.parse_args()

    optionals = {}
    optionals['suppress_failure'] = args.suppress_failure
    optionals['logdir'] = os.path.abspath(args.logdir)
    optionals['client_address'] = args.client_address
    optionals['client_ports'] = [int(i) for i in args.client_ports.split(',')]
    optionals['endpoint_id'] = args.endpoint_id
    optionals['config'] = args.config

    if args.debug:
        optionals['logging_level'] = logging.DEBUG
    if args.worker_ports:
        optionals['worker_ports'] = [int(i) for i in args.worker_ports.split(',')]
    if args.worker_port_range:
        optionals['worker_port_range'] = [int(i) for i in args.worker_port_range.split(',')]

    with daemon.DaemonContext():
        ic = Interchange(**optionals)
        ic.start()<|MERGE_RESOLUTION|>--- conflicted
+++ resolved
@@ -698,28 +698,22 @@
         """
         total_cores = 0;
         total_mem = 0;
-        core_hrs = 0
-<<<<<<< HEAD
+        core_hrs = 0i
         active_managers = 0
         free_capacity = 0
         outstanding_tasks = self.get_total_tasks_outstanding()
         pending_tasks = self.total_pending_task_count
         num_managers = len(self._ready_manager_queue)
         live_workers = self.get_total_live_workers()
-
-=======
->>>>>>> 3ad3f9b7
+        
         for manager in self._ready_manager_queue:
             total_cores += self._ready_manager_queue[manager]['cores']
             total_mem += self._ready_manager_queue[manager]['mem']
             active_dur = time.time() - self._ready_manager_queue[manager]['reg_time']
-            core_hrs += ( active_dur * total_cores ) / 3600
-<<<<<<< HEAD
+            core_hrs += (active_dur * total_cores ) / 3600
             if self._ready_manager_queue[manager]['active']:
                 active_managers += 1
             free_capacity += self._ready_manager_queue[manager]['free_capacity']['total_workers']
-=======
->>>>>>> 3ad3f9b7
 
         result_package = {'task_id': -2,
                           'info': {'total_cores': total_cores,
